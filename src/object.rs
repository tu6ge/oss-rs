--- conflicted
+++ resolved
@@ -94,12 +94,9 @@
     vec::IntoIter,
 };
 
-<<<<<<< HEAD
+
 pub mod content;
 pub use content::Content;
-=======
-// pub mod content;
->>>>>>> 83f56e9f
 
 #[cfg(test)]
 mod test;
