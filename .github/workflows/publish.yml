--- conflicted
+++ resolved
@@ -22,23 +22,8 @@
         env:
           cache-name: cache-publish-action
         with:
-<<<<<<< HEAD
-          # npm cache files are stored in `~/.npm` on Linux/macOS
-          path: ~/publish-action
-          key: ${{ runner.os }}-build-${{ env.cache-name }}
-
-      - name: Install cargo-local-install
-        run:
-          cargo install cargo-local-install
-
-      - name: Set PATH
-        run: |
-          mkdir -p ~/publish-action/bin
-          source PATH="$PATH:/home/runner/publish-action/bin"
-=======
           path: ~/.cargo
           key: ${{ runner.os }}-build-${{ env.cache-name }}-v0.1.12
->>>>>>> eb6024ee
 
       - name: Install publish-action
         if: steps.cache-publish-action.outputs.cache-hit != 'true'
